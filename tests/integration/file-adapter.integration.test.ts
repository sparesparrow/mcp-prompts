--- conflicted
+++ resolved
@@ -6,8 +6,7 @@
 import { z } from 'zod';
 
 import { FileAdapter } from '../../src/adapters.js';
-import { Prompt } from '../../src/interfaces.js';
-import { IStorageAdapter, PromptSequence, Workflow } from '../../src/interfaces';
+import { Prompt, StorageAdapter, PromptSequence } from '../../src/interfaces.js';
 import { rmdir } from 'fs/promises';
 
 const __dirname = path.dirname(fileURLToPath(import.meta.url));
@@ -36,8 +35,8 @@
 }
 
 describe.skip('FileAdapter Integration Tests', () => {
-  let adapter: IStorageAdapter;
-  const testDir = './test-prompts-file-adapter';
+  let adapter: StorageAdapter;
+  const testDirName = './test-prompts-file-adapter';
 
   beforeAll(() => {
     // Create a unique directory for this test run
@@ -110,7 +109,6 @@
     expect(updatedPrompt.content).toBe('Updated content');
     expect(updatedPrompt.version).toBe(savedPrompt.version);
 
-<<<<<<< HEAD
     const retrieved = await adapter.getPrompt(savedPrompt.id, updatedPrompt.version);
     expect(retrieved).toBeDefined();
     expect(retrieved?.content).toBe('Updated content');
@@ -120,15 +118,6 @@
     expect(originalRetrieved).toBeDefined();
     expect(originalRetrieved?.content).toBe('Initial content');
     expect(originalRetrieved?.version).toBe(1);
-=======
-    const retrieved = await adapter.getPrompt(updatedPrompt.id, updatedPrompt.version);
-    expect(retrieved).toBeDefined();
-    expect(retrieved?.content).toBe('Updated content');
-
-    const versions = await adapter.listPromptVersions(savedPrompt.id);
-    expect(versions).toHaveLength(1);
-    expect(versions[0]).toBe(savedPrompt.version);
->>>>>>> 0ccb8e50
   });
 
   it('should list all prompts (versioned)', async () => {
@@ -168,7 +157,6 @@
       createdAt: new Date().toISOString(),
       updatedAt: new Date().toISOString(),
     };
-<<<<<<< HEAD
     // Save two versions
     const savedPrompt1 = await adapter.savePrompt(promptData);
     const savedPrompt2 = await adapter.updatePrompt(savedPrompt1.id, savedPrompt1.version, { content: 'v2' });
@@ -213,11 +201,5 @@
       const prompts = await adapter.listPrompts();
       expect(prompts.prompts.find(p => p.id === 'invalid-schema-prompt')).toBeUndefined();
     });
-=======
-    const savedPrompt = await adapter.savePrompt(promptData);
-    await adapter.deletePrompt(savedPrompt.id, savedPrompt.version as number);
-    const retrieved = await adapter.getPrompt(savedPrompt.id, savedPrompt.version as number);
-    expect(retrieved).toBeNull();
->>>>>>> 0ccb8e50
   });
 });