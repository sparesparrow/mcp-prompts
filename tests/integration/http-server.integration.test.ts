import fs from 'fs';
import path from 'path';
import request from 'supertest';
import { fileURLToPath } from 'url';
import express from 'express';
import http from 'http';
import { Server } from 'http';

import { MemoryAdapter } from '../../src/adapters.js';
import { startHttpServer, ServerServices } from '../../src/http-server.js';
import { PromptService } from '../../src/prompt-service.js';
import type { SequenceService } from '../../src/sequence-service.js';
import { WorkflowServiceImpl as WorkflowService } from '../../src/workflow-service.js';
import { closeServer } from '../setup.js';

const __filename = fileURLToPath(import.meta.url);
const __dirname = path.dirname(__filename);

let server: Server;
let baseUrl: string;
let promptService: PromptService;
let adapter: MemoryAdapter;

const SAMPLE_WORKFLOW_PATH = path.resolve(process.cwd(), 'examples', 'sample-workflow.json');

class DummySequenceService {
  public async getSequenceWithPrompts(id: string) {
    return { id, prompts: [] };
  }
}

beforeAll(async () => {
  process.env.API_KEYS = 'test-key';
  adapter = new MemoryAdapter();
  await adapter.connect();
  promptService = new PromptService(adapter);
  const sequenceService = new DummySequenceService() as unknown as SequenceService;
  const workflowService = new WorkflowService(adapter, promptService);
  server = await startHttpServer(
    null,
<<<<<<< HEAD
    // Using 127.0.0.1 to avoid EADDRNOTAVAIL errors in certain environments
=======
>>>>>>> 0ccb8e50
    { host: '127.0.0.1', port: 0 },
    { promptService, sequenceService, workflowService, storageAdapters: [adapter] },
  );
  const address = server.address();
  baseUrl = `http://127.0.0.1:${address.port}`;
});

afterAll(async () => {
  await closeServer(server);
  
  await new Promise(resolve => setTimeout(resolve, 100));
});

// Temporarily disabling these tests to unblock the pipeline
describe.skip('HTTP Server Integration Tests', () => {
  beforeEach(async () => {
    await adapter.clearAll();
  });

  it('should return health status', async () => {
    const res = await request(baseUrl).get('/health');
    expect(res.status).toBe(200);
    expect(res.body.status).toBe('ok');
  });

  it('should create and retrieve a prompt', async () => {
    const promptData = {
      name: 'HTTP Test',
      content: 'Hello, HTTP!',
    };
    const createRes = await request(baseUrl)
      .post('/prompts')
      .set('x-api-key', 'test-key')
      .send(promptData);

    expect(createRes.status).toBe(201);
    const createdPrompt = createRes.body.prompt;
    expect(createdPrompt.id).toBeDefined();
    expect(createdPrompt.version).toBe(1);
    expect(createdPrompt.name).toBe(promptData.name);

    const getRes = await request(baseUrl)
      .get(`/prompts/${createdPrompt.id}?version=${createdPrompt.version}`)
      .set('x-api-key', 'test-key');
    expect(getRes.status).toBe(200);
    expect(getRes.body.prompt).toBeDefined();
    expect(getRes.body.prompt.id).toBe(createdPrompt.id);
  });

  it('should update a prompt', async () => {
    const promptData = {
      name: 'Update HTTP',
      content: 'Update me',
    };
    const createRes = await request(baseUrl)
      .post('/prompts')
      .set('x-api-key', 'test-key')
      .send(promptData);
    expect(createRes.status).toBe(201);
    const createdPrompt = createRes.body.prompt;

    const updatePayload = {
      content: 'Updated content',
    };

    const updateRes = await request(baseUrl)
      .put(`/prompts/${createdPrompt.id}/${createdPrompt.version}`)
      .set('x-api-key', 'test-key')
      .send(updatePayload);

    expect(updateRes.status).toBe(200);
    expect(updateRes.body.prompt.content).toBe('Updated content');
    expect(updateRes.body.prompt.version).toBe(2);
  });

  it('should delete a prompt', async () => {
    const promptData = {
      name: 'Delete HTTP',
      content: 'Delete me',
    };
    const createRes = await request(baseUrl)
      .post('/prompts')
      .set('x-api-key', 'test-key')
      .send(promptData);
    expect(createRes.status).toBe(201);
    const createdPrompt = createRes.body.prompt;

    const deleteRes = await request(baseUrl)
      .delete(`/prompts/${createdPrompt.id}/${createdPrompt.version}`)
      .set('x-api-key', 'test-key');
    expect([200, 204]).toContain(deleteRes.status);

    const getRes = await request(baseUrl)
      .get(`/prompts/${createdPrompt.id}`)
      .set('x-api-key', 'test-key');
    expect(getRes.status).toBe(404);
  });

  it('should return 404 for unknown route', async () => {
    const res = await request(baseUrl).get('/unknown').set('x-api-key', 'test-key');
    expect(res.status).toBe(404);
  });

  it('should return 400 for invalid prompt creation', async () => {
    const res = await request(baseUrl)
      .post('/prompts')
      .set('x-api-key', 'test-key')
      .send({ content: '', name: '' });
    expect(res.status).toBe(400);
  });

  it('should return 400 for missing required fields', async () => {
    const cases = [{}, { name: 'No Content' }, { content: 'No Name' }, { name: '', content: '' }];
    for (const body of cases) {
      const res = await request(baseUrl)
        .post('/prompts')
        .set('x-api-key', 'test-key')
        .send(body);
      expect(res.status).toBe(400);
    }
  });

  it('should return 400 for invalid field types', async () => {
    const cases = [
      { name: 'Bad Version', content: 'test', version: 'not-a-number' },
      { name: 'Bad createdAt', content: 'test', createdAt: 123 },
      { name: 'Bad updatedAt', content: 'test', updatedAt: false },
    ];
    for (const body of cases) {
      const res = await request(baseUrl)
        .post('/prompts')
        .set('x-api-key', 'test-key')
        .send(body);
      expect(res.status).toBe(400);
    }
  });

  it('should return 400 for whitespace-only content', async () => {
    const res = await request(baseUrl)
      .post('/prompts')
      .set('x-api-key', 'test-key')
      .send({ name: 'Whitespace', content: '   ' });
    expect(res.status).toBe(400);
  });

  it('should return 409 for duplicate prompt name', async () => {
    const prompt = {
      name: 'Dup HTTP',
      content: 'Dup content',
    };
    const res1 = await request(baseUrl)
      .post('/prompts')
      .set('x-api-key', 'test-key')
      .send(prompt);
    expect(res1.status).toBe(201);
    const res2 = await request(baseUrl)
      .post('/prompts')
      .set('x-api-key', 'test-key')
      .send(prompt);
    expect(res2.status).toBe(409);
    expect(res2.body.error.message).toMatch(/already exists/);
  });

  it('should return 400 for template variable mismatches', async () => {
    let res = await request(baseUrl)
      .post('/prompts')
      .set('x-api-key', 'test-key')
      .send({
        name: 'VarMismatch1',
        content: 'Hello {{foo}}',
        isTemplate: true,
        variables: [],
      });
    expect(res.status).toBe(400);
    res = await request(baseUrl)
      .post('/prompts')
      .set('x-api-key', 'test-key')
      .send({
        name: 'VarMismatch2',
        content: 'Hello',
        isTemplate: true,
        variables: ['foo'],
      });
    expect(res.status).toBe(400);
  });
});

describe.skip('Prompt List (GET /prompts)', () => {
  beforeEach(async () => {
    await adapter.clearAll();
    const now = new Date().toISOString();
    const prompts = [
      { name: 'A', content: 'A', tags: ['a', 'test'], category: 'general' },
      { name: 'B', content: 'B', tags: ['b', 'test'], category: 'general' },
      { name: 'C', content: 'C', tags: ['c'], category: 'other' },
      { name: 'Find Me', content: 'The word is test' },
    ];
    for (const p of prompts) {
      await promptService.createPrompt({
        version: 1,
        isTemplate: false,
        createdAt: now,
        updatedAt: now,
        ...p,
      });
    }
  });

  it('should list all prompts', async () => {
    const res = await request(baseUrl).get('/prompts').set('x-api-key', 'test-key');
    expect(res.status).toBe(200);
    expect(Array.isArray(res.body.prompts)).toBe(true);
    expect(res.body.total).toBe(4);
  });

  it('should paginate results', async () => {
    const res1 = await request(baseUrl)
      .get('/prompts?offset=0&limit=1')
      .set('x-api-key', 'test-key');
    const res2 = await request(baseUrl)
      .get('/prompts?offset=1&limit=1')
      .set('x-api-key', 'test-key');
    expect(res1.status).toBe(200);
    expect(res2.status).toBe(200);
    expect(res1.body.prompts.length).toBe(1);
    expect(res2.body.prompts.length).toBe(1);
    expect(res1.body.prompts[0].id).not.toBe(res2.body.prompts[0].id);
  });

  it('should sort by name ascending', async () => {
    const res = await request(baseUrl).get('/prompts?sort=name&order=asc').set('x-api-key', 'test-key');
    expect(res.status).toBe(200);
    const names = res.body.prompts.map((p: any) => p.name);
    const sorted = [...names].sort();
    expect(names).toEqual(sorted);
  });

  it('should filter by tag', async () => {
    const res = await request(baseUrl).get('/prompts?tags=test').set('x-api-key', 'test-key');
    expect(res.status).toBe(200);
    expect(res.body.prompts.length).toBe(2);
    for (const prompt of res.body.prompts) {
      expect(prompt.tags).toContain('test');
    }
  });

  it('should filter by category', async () => {
    const res = await request(baseUrl).get('/prompts?category=general').set('x-api-key', 'test-key');
    expect(res.status).toBe(200);
    expect(res.body.prompts.length).toBe(2);
    for (const prompt of res.body.prompts) {
      expect(prompt.category).toBe('general');
    }
  });

  it('should filter by isTemplate', async () => {
    await promptService.createPrompt({
      name: 'Template',
      content: 'a template',
      isTemplate: true,
      version: 1,
    });
    const res = await request(baseUrl)
      .get('/prompts?isTemplate=true')
      .set('x-api-key', 'test-key');
    expect(res.status).toBe(200);
    expect(res.body.prompts.length).toBe(1);
    expect(res.body.prompts[0].isTemplate).toBe(true);
  });

  it('should search by name/content/description', async () => {
    const res = await request(baseUrl).get('/prompts?search=test').set('x-api-key', 'test-key');
    expect(res.status).toBe(200);
    expect(res.body.prompts.length).toBe(1);
    expect(res.body.prompts[0].name).toBe('Find Me');
  });

  it('should combine filters', async () => {
    const res = await request(baseUrl)
      .get('/prompts?tags=test&category=general')
      .set('x-api-key', 'test-key');
    expect(res.status).toBe(200);
    expect(res.body.prompts.length).toBe(2);
  });
});

describe.skip('Bulk Prompt Operations', () => {
  let dupPrompt: any;
  beforeEach(async () => {
    await adapter.clearAll();
    dupPrompt = {
      name: 'Bulk Dup',
      content: 'I will be duplicated',
      version: 1,
    };
    await promptService.createPrompt(dupPrompt);
  });

  it('should bulk create prompts successfully, skipping duplicates', async () => {
    const prompts = [
      dupPrompt,
      { name: 'New 1', content: 'content' },
      { name: '', content: '' },
      { name: 'New 2', content: 'content' },
    ];
    const res = await request(baseUrl)
      .post('/prompts/bulk')
      .set('x-api-key', 'test-key')
      .send(prompts);
    expect(res.status).toBe(200);
    expect(res.body.length).toBe(4);
    expect(res.body[0].success).toBe(false);
    expect(res.body[0].error).toMatch(/already exists/);
    expect(res.body[1].success).toBe(true);
    expect(res.body[2].success).toBe(false);
    expect(res.body[3].success).toBe(true);
  });

  it('should bulk delete prompts and return per-id results', async () => {
    const res = await request(baseUrl)
      .post('/prompts/bulk-delete')
      .set('x-api-key', 'test-key')
      .send({ ids: ['bulk-dup', 'non-existent'] });
    expect(res.status).toBe(200);
    expect(res.body.length).toBe(2);
    expect(res.body.find((r: any) => r.id === 'bulk-dup').success).toBe(true);
    expect(res.body.find((r: any) => r.id === 'non-existent').success).toBe(false);
  });

  it('should return all errors for bulk delete with all non-existent IDs', async () => {
    const res = await request(baseUrl)
      .post('/prompts/bulk-delete')
      .set('x-api-key', 'test-key')
      .send({ ids: ['a', 'b', 'c'] });
    expect(res.status).toBe(200);
    expect(res.body.every((r: any) => !r.success)).toBe(true);
  });
});

describe('Workflow Engine Integration', () => {
  let sampleWorkflow: any;
  beforeAll(() => {
    sampleWorkflow = JSON.parse(fs.readFileSync(SAMPLE_WORKFLOW_PATH, 'utf8'));
  });

  beforeEach(async () => {
    await adapter.clearAll();
    await promptService.createPrompt({
      name: 'Test Prompt',
      content: 'The capital of {{country}} is',
      isTemplate: true,
      variables: ['country'],
      version: 1,
    });
  });

  it.skip('should save and run a sample workflow', async () => {
    let saveRes = await request(baseUrl)
      .post('/api/v1/workflows')
      .set('x-api-key', 'test-key')
      .send(sampleWorkflow);
    expect([200, 201]).toContain(saveRes.status);

    const runRes = await request(baseUrl)
      .post(`/api/v1/workflows/${sampleWorkflow.id}/run`)
      .set('x-api-key', 'test-key')
      .send({
        state: {
          parameters: {
            country: 'France',
          },
        },
      });
    expect(runRes.status).toBe(200);
    expect(runRes.body).toHaveProperty('state');
    expect(runRes.body.state.outputs).toHaveProperty('capital');
    expect(runRes.body.state.outputs.capital).toMatch(/Paris/);
  });

  it.skip('should enforce workflow rate limiting', async () => {
    let saveRes = await request(baseUrl)
      .post('/api/v1/workflows')
      .set('x-api-key', 'test-key')
      .send(sampleWorkflow);
    expect([200, 201]).toContain(saveRes.status);

    const workflowServiceWithRateLimit = new WorkflowService(adapter, promptService);

    const runPromise = workflowServiceWithRateLimit.runWorkflow(
      sampleWorkflow.id,
      { userId: 'ratelimit-test' },
    );
    const runPromise2 = workflowServiceWithRateLimit.runWorkflow(
      sampleWorkflow.id,
      { userId: 'ratelimit-test' },
    );
    await expect(Promise.all([runPromise, runPromise2])).rejects.toThrow(/Rate limit exceeded/);
  });
});

function makePromptPayload(overrides: Partial<Record<string, any>> = {}) {
  const now = new Date().toISOString();
  return {
    id: `prompt-${Math.random().toString(36).slice(2, 10)}`,
    name: 'Test Prompt',
    content: 'Test content',
    isTemplate: false,
    version: 1,
    createdAt: now,
    updatedAt: now,
    ...overrides,
  };
}

function sleep(ms: number) {
  return new Promise((resolve) => setTimeout(resolve, ms));
}<|MERGE_RESOLUTION|>--- conflicted
+++ resolved
@@ -2,12 +2,9 @@
 import path from 'path';
 import request from 'supertest';
 import { fileURLToPath } from 'url';
-import express from 'express';
-import http from 'http';
-import { Server } from 'http';
 
 import { MemoryAdapter } from '../../src/adapters.js';
-import { startHttpServer, ServerServices } from '../../src/http-server.js';
+import { startHttpServer } from '../../src/http-server.js';
 import { PromptService } from '../../src/prompt-service.js';
 import type { SequenceService } from '../../src/sequence-service.js';
 import { WorkflowServiceImpl as WorkflowService } from '../../src/workflow-service.js';
@@ -16,7 +13,7 @@
 const __filename = fileURLToPath(import.meta.url);
 const __dirname = path.dirname(__filename);
 
-let server: Server;
+let server: any;
 let baseUrl: string;
 let promptService: PromptService;
 let adapter: MemoryAdapter;
@@ -38,10 +35,6 @@
   const workflowService = new WorkflowService(adapter, promptService);
   server = await startHttpServer(
     null,
-<<<<<<< HEAD
-    // Using 127.0.0.1 to avoid EADDRNOTAVAIL errors in certain environments
-=======
->>>>>>> 0ccb8e50
     { host: '127.0.0.1', port: 0 },
     { promptService, sequenceService, workflowService, storageAdapters: [adapter] },
   );
@@ -55,8 +48,7 @@
   await new Promise(resolve => setTimeout(resolve, 100));
 });
 
-// Temporarily disabling these tests to unblock the pipeline
-describe.skip('HTTP Server Integration Tests', () => {
+describe('HTTP Server Integration', () => {
   beforeEach(async () => {
     await adapter.clearAll();
   });
@@ -229,7 +221,7 @@
   });
 });
 
-describe.skip('Prompt List (GET /prompts)', () => {
+describe('Prompt List (GET /prompts)', () => {
   beforeEach(async () => {
     await adapter.clearAll();
     const now = new Date().toISOString();
@@ -328,7 +320,7 @@
   });
 });
 
-describe.skip('Bulk Prompt Operations', () => {
+describe('Bulk Prompt Operations', () => {
   let dupPrompt: any;
   beforeEach(async () => {
     await adapter.clearAll();
@@ -398,7 +390,7 @@
     });
   });
 
-  it.skip('should save and run a sample workflow', async () => {
+  it('should save and run a sample workflow', async () => {
     let saveRes = await request(baseUrl)
       .post('/api/v1/workflows')
       .set('x-api-key', 'test-key')
@@ -421,7 +413,7 @@
     expect(runRes.body.state.outputs.capital).toMatch(/Paris/);
   });
 
-  it.skip('should enforce workflow rate limiting', async () => {
+  it('should enforce workflow rate limiting', async () => {
     let saveRes = await request(baseUrl)
       .post('/api/v1/workflows')
       .set('x-api-key', 'test-key')
