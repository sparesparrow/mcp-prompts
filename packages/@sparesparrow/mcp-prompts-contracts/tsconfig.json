{
<<<<<<< HEAD
<<<<<<< Updated upstream
  "extends": "../../tsconfig.package.json",
=======
>>>>>>> 77b26600
  "compilerOptions": {
    "target": "ES2020",
    "module": "commonjs",
    "declaration": true,
    "outDir": "./dist",
    "strict": true,
    "esModuleInterop": true,
    "skipLibCheck": true,
    "forceConsistentCasingInFileNames": true,
    "composite": true
  },
<<<<<<< HEAD
  "include": ["src/**/*"],
  "exclude": ["dist", "node_modules", "tests", "**/*.test.ts"]
}
=======
  "extends": "../../../../tsconfig.base.json",
  "compilerOptions": {
    "outDir": "./dist",
    "rootDir": "./src",
    "composite": true,
    "declaration": true,
    "declarationMap": true,
    "sourceMap": true
  },
  "include": [
    "src/**/*"
  ],
  "references": [
    {
      "path": "../../core"
    }
  ]
}
>>>>>>> Stashed changes
=======
  "include": ["src/**/*.ts"],
  "exclude": ["node_modules", "dist"]
}
>>>>>>> 77b26600
<|MERGE_RESOLUTION|>--- conflicted
+++ resolved
@@ -1,9 +1,5 @@
 {
-<<<<<<< HEAD
-<<<<<<< Updated upstream
   "extends": "../../tsconfig.package.json",
-=======
->>>>>>> 77b26600
   "compilerOptions": {
     "target": "ES2020",
     "module": "commonjs",
@@ -15,32 +11,6 @@
     "forceConsistentCasingInFileNames": true,
     "composite": true
   },
-<<<<<<< HEAD
-  "include": ["src/**/*"],
-  "exclude": ["dist", "node_modules", "tests", "**/*.test.ts"]
-}
-=======
-  "extends": "../../../../tsconfig.base.json",
-  "compilerOptions": {
-    "outDir": "./dist",
-    "rootDir": "./src",
-    "composite": true,
-    "declaration": true,
-    "declarationMap": true,
-    "sourceMap": true
-  },
-  "include": [
-    "src/**/*"
-  ],
-  "references": [
-    {
-      "path": "../../core"
-    }
-  ]
-}
->>>>>>> Stashed changes
-=======
   "include": ["src/**/*.ts"],
   "exclude": ["node_modules", "dist"]
-}
->>>>>>> 77b26600
+}