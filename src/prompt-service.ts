--- conflicted
+++ resolved
@@ -1,397 +1,1053 @@
+import express from 'express';
+import fs from 'fs';
+import path from 'path';
+import http from 'http';
+import helmet from 'helmet';
+import cors from 'cors';
+import rateLimit from 'express-rate-limit';
+import swaggerJSDoc from 'swagger-jsdoc';
+import swaggerUi from 'swagger-ui-express';
+import { z } from 'zod';
+import type { Server } from '@modelcontextprotocol/sdk/server/index.js';
+import type { Request, Response, NextFunction } from 'express';
+
+import type { PromptService } from './prompt-service.js';
+import type { SequenceService } from './sequence-service.js';
+import type { WorkflowService } from './workflow-service.js';
+import { AppError, HttpErrorCode } from './errors.js';
+import {
+  auditLogWorkflowEvent,
+  getWorkflowRateLimiter,
+  HttpRunner,
+  PromptRunner,
+  releaseWorkflowSlot,
+  ShellRunner,
+} from './workflow-service.js';
+import { promptSchemas } from './schemas.js';
+import { StorageAdapter } from './interfaces.js';
+
+const catchAsync = (fn: (req: Request, res: Response, next: NextFunction) => Promise<any>) => {
+  return (req: Request, res: Response, next: NextFunction) => {
+    fn(req, res, next).catch(next);
+  };
+};
+
+export interface HttpServerConfig {
+  port: number;
+  host: string;
+  corsOrigin?: string;
+  enableSSE?: boolean;
+  ssePath?: string;
+  rateLimit?: {
+    windowMs: number;
+    max: number;
+  };
+}
+
+export interface ServerServices {
+  promptService: PromptService;
+  sequenceService: SequenceService;
+  workflowService: WorkflowService;
+  storageAdapters: StorageAdapter[];
+  elevenLabsService?: any;
+}
+
+const WORKFLOW_DIR = path.resolve(process.cwd(), 'data', 'workflows');
+function ensureWorkflowDir() {
+  if (!fs.existsSync(WORKFLOW_DIR)) fs.mkdirSync(WORKFLOW_DIR, { recursive: true });
+}
+
+function getWorkflowFileName(id: string, version: number) {
+  return path.join(WORKFLOW_DIR, `${id}-v${version}.json`);
+}
+
+function saveWorkflowToFile(workflow: any) {
+  ensureWorkflowDir();
+  if (typeof workflow.id !== 'string' || typeof workflow.version !== 'number') {
+    throw new Error('Workflow must have string id and number version');
+  }
+  fs.writeFileSync(
+    getWorkflowFileName(workflow.id, workflow.version),
+    JSON.stringify(workflow, null, 2),
+  );
+}
+
+function loadWorkflowFromFile(id: string, version?: number) {
+  ensureWorkflowDir();
+  if (version !== undefined) {
+    const file = getWorkflowFileName(id, version);
+    if (!fs.existsSync(file)) return null;
+    return JSON.parse(fs.readFileSync(file, 'utf8'));
+  }
+  // If no version specified, get the latest version
+  const files = fs.readdirSync(WORKFLOW_DIR)
+    .filter(f => f.startsWith(`${id}-v`) && f.endsWith('.json'));
+  if (files.length === 0) return null;
+  // Find the highest version
+  const versions = files.map(f => {
+    const match = f.match(/-v(\d+)\.json$/);
+    return match ? parseInt(match[1], 10) : 0;
+  });
+  const maxVersion = Math.max(...versions);
+  const file = getWorkflowFileName(id, maxVersion);
+  return JSON.parse(fs.readFileSync(file, 'utf8'));
+}
+
+function getAllWorkflowVersions(id: string) {
+  ensureWorkflowDir();
+  const files = fs.readdirSync(WORKFLOW_DIR)
+    .filter(f => f.startsWith(`${id}-v`) && f.endsWith('.json'));
+  return files
+    .map(f => {
+      const match = f.match(/-v(\d+)\.json$/);
+      return match ? parseInt(match[1], 10) : null;
+    })
+    .filter(v => v !== null)
+    .sort((a, b) => (a as number) - (b as number));
+}
+
+function getAllWorkflows(latestOnly = true) {
+  ensureWorkflowDir();
+  const files = fs.readdirSync(WORKFLOW_DIR).filter(f => f.endsWith('.json'));
+  const workflowsById: Record<string, any[]> = {};
+  files.forEach(f => {
+    const match = f.match(/^(.*)-v(\d+)\.json$/);
+    if (!match) return;
+    const id = match[1];
+    const version = parseInt(match[2], 10);
+    if (!workflowsById[id]) workflowsById[id] = [];
+    workflowsById[id].push({ version, file: f });
+  });
+  const result: any[] = [];
+  Object.entries(workflowsById).forEach(([id, versions]) => {
+    const sorted = (versions as any[]).sort((a, b) => b.version - a.version);
+    if (latestOnly) {
+      const file = sorted[0].file;
+      result.push(JSON.parse(fs.readFileSync(path.join(WORKFLOW_DIR, file), 'utf8')));
+    } else {
+      sorted.forEach(({ file }) => {
+        result.push(JSON.parse(fs.readFileSync(path.join(WORKFLOW_DIR, file), 'utf8')));
+      });
+    }
+  });
+  return result;
+}
+
+const swaggerDefinition = {
+  openapi: '3.0.0',
+  info: {
+    title: 'MCP-Prompts API',
+    version: '1.0.0',
+    description: 'API documentation for MCP-Prompts server',
+  },
+  servers: [{ url: 'http://localhost:3003', description: 'Local server' }],
+  components: {
+    schemas: {
+      Prompt: {
+        type: 'object',
+        properties: {
+          id: { type: 'string' },
+          name: { type: 'string' },
+          content: { type: 'string' },
+          isTemplate: { type: 'boolean' },
+          description: { type: 'string' },
+          variables: { type: 'object', additionalProperties: true },
+          tags: { type: 'array', items: { type: 'string' } },
+          category: { type: 'string' },
+          createdAt: { type: 'string', format: 'date-time' },
+          updatedAt: { type: 'string', format: 'date-time' },
+          version: { type: 'integer' },
+        },
+      },
+    },
+  },
+};
+
+const swaggerOptions = {
+  swaggerDefinition,
+  apis: ['src/http-server.ts'], // Use static path to avoid __filename ReferenceError
+};
+const swaggerSpec = swaggerJSDoc(swaggerOptions);
+
 /**
- * Prompt Service
- * Centralizes management of all prompt-related operations
+ * API key authentication middleware
+ * Reads valid API keys from process.env.API_KEYS (comma-separated)
+ * Skips /health and /api-docs endpoints
  */
-
-import Handlebars from 'handlebars';
-import { z } from 'zod';
-
-import { config } from './config.js';
-<<<<<<< HEAD
-import { AppError, DuplicateError, NotFoundError, ValidationError } from './errors.js';
-import type { StorageAdapter, ApplyTemplateResult, Prompt, CreatePromptArgs, ListPromptsArgs, UpdatePromptArgs } from './interfaces.js';
-=======
-import { AppError, DuplicateError } from './errors.js';
-import type { StorageAdapter } from './interfaces.js';
-import type { ApplyTemplateResult, Prompt } from './interfaces.js';
->>>>>>> a77725b5
-import * as Prompts from './prompts.js';
-import { promptSchemas } from './schemas.js';
-import { getRedisClient, jsonFriendlyErrorReplacer } from './utils.js';
-
-// Derive types from the single source of truth
-type CreatePromptArgs = z.infer<typeof promptSchemas.create>;
-type UpdatePromptArgs = z.infer<typeof promptSchemas.update>;
-type ListPromptsArgs = z.infer<typeof promptSchemas.list>;
-
-const templateHelpers: { [key: string]: (...args: any[]) => any } = {
-  eq: (a: any, b: any) => a === b,
-  join: (arr: any[], sep = ', ') => arr.join(sep),
-  jsonStringify: (obj: any) => JSON.stringify(obj, jsonFriendlyErrorReplacer, 2),
-  toLowerCase: (str: string) => str.toLowerCase(),
-  toUpperCase: (str: string) => str.toUpperCase(),
-};
-
-export class PromptService {
-  private storage: StorageAdapter;
-
-  public constructor(storage: StorageAdapter) {
-    this.storage = storage;
-    this.initializeTemplateEngine();
+function apiKeyAuth(req: express.Request, res: express.Response, next: express.NextFunction) {
+  const openPaths = ['/health', '/api-docs'];
+  if (openPaths.some(path => req.path.startsWith(path))) {
+    return next();
   }
-
-  private initializeTemplateEngine() {
-    for (const key in templateHelpers) {
-      if (Object.prototype.hasOwnProperty.call(templateHelpers, key)) {
-        Handlebars.registerHelper(key, templateHelpers[key]);
-      }
+  const apiKeys = (process.env.API_KEYS || '')
+    .split(',')
+    .map(k => k.trim())
+    .filter(Boolean);
+  const key = req.header('x-api-key');
+  if (!key || !apiKeys.includes(key)) {
+    return res.status(401).json({ error: 'Unauthorized: missing or invalid API key' });
+  }
+  next();
+}
+
+/**
+ *
+ * @param server
+ * @param config
+ * @param services
+ */
+export async function startHttpServer(
+  server: Server | null = null,
+  config: HttpServerConfig,
+  services: ServerServices,
+): Promise<http.Server> {
+  const app = express();
+
+  // Add security headers
+  app.use(
+    helmet({
+      contentSecurityPolicy: {
+        directives: {
+          defaultSrc: ["'self'"],
+          imgSrc: ["'self'", 'data:', 'https:'],
+          scriptSrc: ["'self'"],
+          styleSrc: ["'self'", "'unsafe-inline'"],
+        },
+      },
+      crossOriginEmbedderPolicy: true,
+      crossOriginOpenerPolicy: true,
+      crossOriginResourcePolicy: { policy: 'same-site' },
+      dnsPrefetchControl: true,
+      frameguard: true,
+      hidePoweredBy: true,
+      hsts: true,
+      noSniff: true,
+      referrerPolicy: { policy: 'same-origin' },
+    }),
+  );
+
+  // Add rate limiting
+  if (process.env.ENABLE_RATE_LIMIT !== 'false') {
+    const limiter = rateLimit({
+      legacyHeaders: false,
+      // 15 minutes
+      max: config.rateLimit?.max || 100,
+      // Limit each IP to 100 requests per windowMs
+      standardHeaders: true,
+
+      windowMs: config.rateLimit?.windowMs || 15 * 60 * 1000,
+    });
+    app.use(limiter);
+  }
+
+  // Enable JSON body parsing with size limits
+  app.use(express.json({ limit: '1mb' }));
+
+  // Enable CORS with proper options
+  app.use(
+    cors({
+      allowedHeaders: ['Content-Type', 'Authorization'],
+      // 24 hours
+      credentials: true,
+
+      maxAge: 86400,
+
+      methods: ['GET', 'POST', 'PUT', 'DELETE', 'OPTIONS'],
+      origin: config.corsOrigin || '*',
+    }),
+  );
+
+  // Handle preflight requests
+  app.options('*', (req, res) => {
+    res.status(204).end();
+  });
+
+  // Health check endpoint
+  app.get('/health', async (req, res) => {
+    try {
+      const healthChecks = services.storageAdapters.map(adapter => adapter.healthCheck());
+      const results = await Promise.all(healthChecks);
+      const allHealthy = results.every(healthy => healthy);
+
+      if (!allHealthy) {
+        return res.status(503).json({
+          status: 'error',
+          storage: 'unhealthy',
+          details: services.storageAdapters.map((adapter, i) => ({
+            adapter: adapter.constructor.name,
+            healthy: results[i],
+          })),
+        });
+      }
+
+      res.json({
+        status: 'ok',
+        version: process.env.npm_package_version || 'dev',
+        storage: 'healthy',
+      });
+    } catch (err) {
+      res.status(503).json({
+        status: 'error',
+        storage: 'unhealthy',
+        message: err instanceof Error ? err.message : String(err),
+      });
     }
+  });
+
+  // Add API key authentication middleware
+  app.use(apiKeyAuth);
+
+  /**
+   * @openapi
+   * /prompts:
+   *   get:
+   *     summary: List prompts with pagination, sorting, and filtering
+   *     parameters:
+   *       - in: query
+   *         name: offset
+   *         schema:
+   *           type: integer
+   *           minimum: 0
+   *         description: Number of items to skip
+   *       - in: query
+   *         name: limit
+   *         schema:
+   *           type: integer
+   *           minimum: 1
+   *           maximum: 100
+   *         description: Maximum number of items to return
+   *       - in: query
+   *         name: sort
+   *         schema:
+   *           type: string
+   *           enum: [createdAt, updatedAt, name]
+   *         description: Field to sort by
+   *       - in: query
+   *         name: order
+   *         schema:
+   *           type: string
+   *           enum: [asc, desc]
+   *         description: Sort order
+   *       - in: query
+   *         name: category
+   *         schema:
+   *           type: string
+   *         description: Filter by category
+   *       - in: query
+   *         name: tags
+   *         schema:
+   *           type: string
+   *         description: Comma-separated list of tags (all must match)
+   *       - in: query
+   *         name: isTemplate
+   *         schema:
+   *           type: boolean
+   *         description: Filter for template/non-template prompts
+   *       - in: query
+   *         name: search
+   *         schema:
+   *           type: string
+   *         description: Search term for name, description, or content
+   *     responses:
+   *       200:
+   *         description: Paginated list of prompts
+   *         content:
+   *           application/json:
+   *             schema:
+   *               type: object
+   *               properties:
+   *                 prompts:
+   *                   type: array
+   *                   items:
+   *                     $ref: '#/components/schemas/Prompt'
+   *                 total:
+   *                   type: integer
+   *                 offset:
+   *                   type: integer
+   *                 limit:
+   *                   type: integer
+   */
+  app.get(
+    '/prompts',
+    catchAsync(async (req: express.Request, res: express.Response, next: express.NextFunction) => {
+      // This is a comment to help the apply model.
+      // Parse and validate query params
+      const querySchema = z.object({
+        offset: z.string().optional().transform(v => (v ? parseInt(v, 10) : 0)),
+        limit: z.string().optional().transform(v => (v ? parseInt(v, 10) : 20)),
+        sort: z.enum(['createdAt', 'updatedAt', 'name']).optional(),
+        order: z.enum(['asc', 'desc']).optional(),
+        category: z.string().optional(),
+        tags: z.string().optional(),
+        isTemplate: z.string().optional().transform(v => (v === 'true' ? true : v === 'false' ? false : undefined)),
+        search: z.string().optional(),
+      });
+      const parseResult = querySchema.safeParse(req.query);
+      if (!parseResult.success) {
+        res.status(400).json({
+          success: false,
+          error: {
+            code: 'VALIDATION_ERROR',
+            message: 'Invalid query parameters',
+            details: parseResult.error.errors,
+          },
+        });
+        return;
+      }
+      const { offset, limit, sort, order, category, tags, isTemplate, search } = parseResult.data;
+      const options: any = { offset, limit, sort, order, category, isTemplate, search };
+      if (tags) {
+        options.tags = tags.split(',').map((t: string) => t.trim()).filter(Boolean);
+      }
+      const prompts = await services.promptService.listPrompts(options);
+      // For total count, fetch without pagination
+      const total = (await services.promptService.listPrompts({ ...options, offset: 0, limit: undefined })).length;
+      res.json({ prompts, total, offset, limit });
+    }),
+  );
+
+  /**
+   * POST /prompts
+   * Create a new prompt version. If version is not specified, auto-increment.
+   */
+  app.post(
+    '/prompts',
+    catchAsync(async (req: express.Request, res: express.Response, next: express.NextFunction) => {
+      const parseResult = promptSchemas.create.safeParse(req.body);
+      if (!parseResult.success) {
+        // Forward validation error to the global handler
+        return next(new z.ZodError(parseResult.error.errors));
+      }
+      const prompt = parseResult.data;
+      const created = await services.promptService.createPrompt(prompt);
+      return res.status(201).json({ success: true, prompt: created });
+    }),
+  );
+
+  /**
+   * GET /prompts/:id
+   * Get a prompt by id and optional version.
+   */
+  app.get(
+    '/prompts/:id',
+    catchAsync(async (req: express.Request, res: express.Response, next: express.NextFunction) => {
+      const id = req.params.id;
+      const version = req.query.version ? Number(req.query.version) : undefined;
+      const prompt = await services.promptService.getPrompt(id, version);
+      if (!prompt) {
+        return res.status(404).json({ success: false, error: { code: 'NOT_FOUND', message: 'Prompt not found' } });
+      }
+      return res.status(200).json({ success: true, prompt });
+    }),
+  );
+
+  /**
+   * @openapi
+   * /prompts/{id}/{version}:
+   *   put:
+   *     summary: Update an existing prompt
+   *     parameters:
+   *       - in: path
+   *         name: id
+   *         required: true
+   *         schema:
+   *           type: string
+   *       - in: path
+   *         name: version
+   *         required: true
+   *         schema:
+   *           type: integer
+   *     requestBody:
+   *       required: true
+   *       content:
+   *         application/json:
+   *           schema:
+   *             $ref: '#/components/schemas/Prompt'
+   *     responses:
+   *       200:
+   *         description: The updated prompt
+   *         content:
+   *           application/json:
+   *             schema:
+   *               $ref: '#/components/schemas/Prompt'
+   */
+  app.put('/prompts/:id/:version', catchAsync(async (req, res, next) => {
+    const prompt = await services.promptService.updatePrompt(
+      req.params.id,
+      parseInt(req.params.version, 10),
+      req.body,
+    );
+    res.json({ prompt });
+  }));
+
+  /**
+   * @openapi
+   * /prompts/{id}/{version}:
+   *   delete:
+   *     summary: Delete a prompt
+   *     parameters:
+   *       - in: path
+   *         name: id
+   *         required: true
+   *         schema:
+   *           type: string
+   *       - in: path
+   *         name: version
+   *         required: true
+   *         schema:
+   *           type: integer
+   *     responses:
+   *       204:
+   *         description: Prompt deleted successfully
+   */
+  app.delete('/prompts/:id/:version', catchAsync(async (req, res, next) => {
+    await services.promptService.deletePrompt(req.params.id, parseInt(req.params.version, 10));
+    res.status(204).send();
+  }));
+
+  /**
+   * GET /prompts/:id/versions
+   * List all versions for a prompt ID
+   */
+  app.get(
+    '/prompts/:id/versions',
+    catchAsync(async (req: express.Request, res: express.Response, next: express.NextFunction) => {
+      const versions = await services.promptService.listPromptVersions(req.params.id);
+      res.json({ success: true, id: req.params.id, versions });
+    }),
+  );
+
+  /**
+   * @openapi
+   * /prompts/bulk:
+   *   post:
+   *     summary: Bulk create prompts
+   *     requestBody:
+   *       required: true
+   *       content:
+   *         application/json:
+   *           schema:
+   *             type: array
+   *             items:
+   *               $ref: '#/components/schemas/Prompt'
+   *     responses:
+   *       200:
+   *         description: Array of results for each prompt
+   *         content:
+   *           application/json:
+   *             schema:
+   *               type: array
+   *               items:
+   *                 type: object
+   *                 properties:
+   *                   success:
+   *                     type: boolean
+   *                   id:
+   *                     type: string
+   *                   error:
+   *                     type: string
+   */
+  app.post(
+    '/prompts/bulk',
+    catchAsync(async (req: express.Request, res: express.Response, next: express.NextFunction) => {
+      // The schema validation is too strict. The service layer will handle per-item validation.
+      if (!Array.isArray(req.body)) {
+        return res.status(400).json({
+          success: false,
+          error: {
+            code: 'VALIDATION_ERROR',
+            message: 'Request body must be an array of prompt objects.',
+          },
+        });
+      }
+      const results = await services.promptService.createPromptsBulk(req.body);
+      res.status(200).json(results);
+    }),
+  );
+
+  /**
+   * @openapi
+   * /prompts/bulk:
+   *   delete:
+   *     summary: Bulk delete prompts
+   *     requestBody:
+   *       required: true
+   *       content:
+   *         application/json:
+   *           schema:
+   *             type: object
+   *             properties:
+   *               ids:
+   *                 type: array
+   *                 items:
+   *                   type: string
+   *     responses:
+   *       200:
+   *         description: Array of results for each ID
+   *         content:
+   *           application/json:
+   *             schema:
+   *               type: array
+   *               items:
+   *                 type: object
+   *                 properties:
+   *                   success:
+   *                     type: boolean
+   *                   id:
+   *                     type: string
+   *                   error:
+   *                     type: string
+   */
+  app.delete(
+    '/prompts/bulk',
+    catchAsync(async (req: express.Request, res: express.Response, next: express.NextFunction) => {
+      console.log('BULK DELETE BODY:', JSON.stringify(req.body, null, 2));
+      const parseResult = promptSchemas.bulkDelete.safeParse(req.body);
+      console.log('PARSE RESULT:', JSON.stringify(parseResult, null, 2));
+      if (!parseResult.success) {
+        res.status(400).json({
+          success: false,
+          error: {
+            code: 'VALIDATION_ERROR',
+            message: 'Invalid bulk delete data',
+            details: parseResult.error.errors,
+          },
+        });
+        return;
+      }
+      const results = await services.promptService.deletePromptsBulk(parseResult.data.ids);
+      res.status(200).json(results);
+    }),
+  );
+
+  app.get(
+    '/api/v1/sequence/:id',
+    catchAsync(async (req: express.Request, res: express.Response, next: express.NextFunction) => {
+      const { id } = req.params;
+      const result = await services.sequenceService.getSequenceWithPrompts(id);
+      res.json(result);
+    }),
+  );
+
+  // Add after other endpoints, before the 404 handler
+  app.post(
+    '/diagram',
+    catchAsync(async (req: express.Request, res: express.Response, next: express.NextFunction) => {
+      const { promptIds } = req.body;
+      if (!Array.isArray(promptIds) || promptIds.length === 0) {
+        res.status(400).json({ error: true, message: 'promptIds must be a non-empty array.' });
+        return;
+      }
+      // Fetch prompt names for diagram nodes
+      const prompts = await Promise.all(
+        promptIds.map((id: string) => services.promptService.getPrompt(id)),
+      );
+      const nodes = prompts.map((p, i) => `P${i}[${p ? p.name : promptIds[i]}]`);
+      // Simple linear flow: P0 --> P1 --> P2 ...
+      let edges = '';
+      for (let i = 0; i < nodes.length - 1; i++) {
+        edges += `${nodes[i]} --> ${nodes[i + 1]}\n`;
+      }
+      const mermaid = `graph TD\n${nodes.join('\n')}\n${edges}`;
+      res.json({ mermaid });
+    }),
+  );
+
+  const checkWorkflowRateLimit = getWorkflowRateLimiter();
+
+  /**
+   * POST /api/v1/workflows
+   * Create a new workflow version. If version is not specified, auto-increment.
+   * Request body: { ...workflow }
+   * Response: { success, id, version, message }
+   */
+  app.post(
+    '/api/v1/workflows',
+    catchAsync(async (req: express.Request, res: express.Response, next: express.NextFunction) => {
+      const workflow = req.body;
+      if (!services.workflowService.validateWorkflow(workflow)) {
+        res.status(400).json({
+          success: false,
+          error: {
+            code: 'VALIDATION_ERROR',
+            message: 'Invalid workflow definition.',
+          },
+        });
+        return;
+      }
+      if (!workflow.id || typeof workflow.id !== 'string') {
+        res.status(400).json({
+          success: false,
+          error: {
+            code: 'VALIDATION_ERROR',
+            message: 'Workflow must have a string id.',
+          },
+        });
+        return;
+      }
+      // Determine version
+      let version = workflow.version;
+      if (typeof version !== 'number') {
+        // Auto-increment version
+        const versions = getAllWorkflowVersions(workflow.id);
+        version = versions.length > 0 ? Math.max(...versions) + 1 : 1;
+        workflow.version = version;
+      }
+      // Check if this version already exists
+      if (loadWorkflowFromFile(workflow.id, version)) {
+        res.status(409).json({
+          success: false,
+          error: {
+            code: 'CONFLICT',
+            message: `Workflow version ${version} already exists for id ${workflow.id}`,
+          },
+        });
+        return;
+      }
+      saveWorkflowToFile(workflow);
+      res.status(201).json({
+        id: workflow.id,
+        version,
+        message: 'Workflow version saved.',
+        success: true,
+      });
+    }),
+  );
+
+  /**
+   * GET /api/v1/workflows/:id
+   * Retrieve the latest version of a workflow by ID
+   * Response: { ...workflow } or 404
+   */
+  app.get(
+    '/api/v1/workflows/:id',
+    catchAsync(async (req: express.Request, res: express.Response, next: express.NextFunction) => {
+      const workflow = loadWorkflowFromFile(req.params.id);
+      if (!workflow) {
+        res.status(404).json({
+          success: false,
+          error: {
+            code: 'NOT_FOUND',
+            message: 'Workflow not found.',
+          },
+        });
+        return;
+      }
+      res.json(workflow);
+    }),
+  );
+
+  /**
+   * GET /api/v1/workflows/:id/versions
+   * List all versions for a workflow ID
+   * Response: [ { version, createdAt } ]
+   */
+  app.get(
+    '/api/v1/workflows/:id/versions',
+    catchAsync(async (req: express.Request, res: express.Response, next: express.NextFunction) => {
+      const versions = getAllWorkflowVersions(req.params.id);
+      if (!versions.length) {
+        res.status(404).json({
+          success: false,
+          error: {
+            code: 'NOT_FOUND',
+            message: 'No versions found for workflow.',
+          },
+        });
+        return;
+      }
+      // Optionally, include createdAt for each version
+      const result = versions.map(v => {
+        const wf = loadWorkflowFromFile(req.params.id, v);
+        return { version: v, createdAt: wf?.createdAt };
+      });
+      res.json(result);
+    }),
+  );
+
+  /**
+   * GET /api/v1/workflows/:id/versions/:version
+   * Retrieve a specific version of a workflow
+   * Response: { ...workflow } or 404
+   */
+  app.get(
+    '/api/v1/workflows/:id/versions/:version',
+    catchAsync(async (req: express.Request, res: express.Response, next: express.NextFunction) => {
+      const version = parseInt(req.params.version, 10);
+      if (isNaN(version)) {
+        res.status(400).json({
+          success: false,
+          error: {
+            code: 'VALIDATION_ERROR',
+            message: 'Version must be a number.',
+          },
+        });
+        return;
+      }
+      const workflow = loadWorkflowFromFile(req.params.id, version);
+      if (!workflow) {
+        res.status(404).json({
+          success: false,
+          error: {
+            code: 'NOT_FOUND',
+            message: 'Workflow version not found.',
+          },
+        });
+        return;
+      }
+      res.json(workflow);
+    }),
+  );
+
+  /**
+   * DELETE /api/v1/workflows/:id/versions/:version
+   * Delete a specific version of a workflow
+   * Response: { success, id, version, message }
+   */
+  app.delete(
+    '/api/v1/workflows/:id/versions/:version',
+    catchAsync(async (req: express.Request, res: express.Response, next: express.NextFunction) => {
+      const version = parseInt(req.params.version, 10);
+      if (isNaN(version)) {
+        res.status(400).json({
+          success: false,
+          error: {
+            code: 'VALIDATION_ERROR',
+            message: 'Version must be a number.',
+          },
+        });
+        return;
+      }
+      const file = getWorkflowFileName(req.params.id, version);
+      if (!fs.existsSync(file)) {
+        res.status(404).json({
+          success: false,
+          error: {
+            code: 'NOT_FOUND',
+            message: 'Workflow version not found.',
+          },
+        });
+        return;
+      }
+      fs.unlinkSync(file);
+      res.json({
+        success: true,
+        id: req.params.id,
+        version,
+        message: 'Workflow version deleted.',
+      });
+    }),
+  );
+
+  /**
+   * GET /api/v1/workflows
+   * List all workflows (latest version only)
+   * Response: [ { ...workflow }, ... ]
+   */
+  app.get(
+    '/api/v1/workflows',
+    catchAsync(async (req: express.Request, res: express.Response, next: express.NextFunction) => {
+      const workflows = getAllWorkflows(true); // latestOnly = true
+      res.json(workflows);
+    }),
+  );
+
+  /**
+   * POST /api/v1/workflows/:id/run
+   * Optionally accepts ?version= in query to run a specific version
+   * Response: { success, message, outputs } or 404
+   */
+  app.post(
+    '/api/v1/workflows/:id/run',
+    catchAsync(async (req: express.Request, res: express.Response, next: express.NextFunction) => {
+      const userId = (req.headers['x-user-id'] as string) || 'anonymous';
+      const workflowId = req.params.id;
+      const versionParam = req.query.version;
+      let version: number | undefined = undefined;
+      if (versionParam !== undefined) {
+        version = parseInt(versionParam as string, 10);
+        if (isNaN(version)) {
+          res.status(400).json({
+            success: false,
+            error: {
+              code: 'VALIDATION_ERROR',
+              message: 'Version must be a number.',
+            },
+          });
+          return;
+        }
+      }
+      if (!checkWorkflowRateLimit(userId)) {
+        res.status(429).json({
+          success: false,
+          error: {
+            code: 'RATE_LIMIT',
+            message: 'Too many concurrent workflows. Please wait and try again.',
+          },
+        });
+        return;
+      }
+      let result;
+      try {
+        const workflow = loadWorkflowFromFile(workflowId, version);
+        if (!workflow) {
+          res.status(404).json({
+            success: false,
+            error: {
+              code: 'NOT_FOUND',
+              message: 'Workflow not found.',
+            },
+          });
+          return;
+        }
+        // Audit: workflow start
+        auditLogWorkflowEvent({ details: { workflow }, eventType: 'start', userId, workflowId });
+        // Run the workflow
+        result = await services.workflowService.runWorkflow(workflow, req.body.context || {});
+        // Audit: workflow end
+        auditLogWorkflowEvent({ details: { result }, eventType: 'end', userId, workflowId });
+        res.status(result.success ? 200 : 400).json(result);
+      } catch (err) {
+        // Audit: workflow error
+        auditLogWorkflowEvent({
+          details: { error: err instanceof Error ? err.message : String(err) },
+          eventType: 'error',
+          userId,
+          workflowId,
+        });
+        next(err);
+      } finally {
+        releaseWorkflowSlot(userId);
+      }
+    }),
+  );
+
+  /**
+   * @openapi
+   * /api/v1/workflows/{executionId}/resume:
+   *   post:
+   *     summary: Resume a paused workflow at a human-approval step
+   *     parameters:
+   *       - in: path
+   *         name: executionId
+   *         required: true
+   *         schema:
+   *           type: string
+   *         description: The workflow execution ID
+   *     requestBody:
+   *       required: true
+   *       content:
+   *         application/json:
+   *           schema:
+   *             type: object
+   *             properties:
+   *               input:
+   *                 description: Input provided by the human
+   *                 type: any
+   *     responses:
+   *       200:
+   *         description: Workflow resumed and result returned
+   *         content:
+   *           application/json:
+   *             schema:
+   *               type: object
+   *               properties:
+   *                 success:
+   *                   type: boolean
+   *                 message:
+   *                   type: string
+   *                 outputs:
+   *                   type: object
+   *                 paused:
+   *                   type: boolean
+   *                 prompt:
+   *                   type: string
+   *                 stepId:
+   *                   type: string
+   *                 executionId:
+   *                   type: string
+   */
+  app.post(
+    '/api/v1/workflows/:executionId/resume',
+    catchAsync(async (req, res, next) => {
+      const { executionId } = req.params;
+      const { input } = req.body;
+      const result = await services.workflowService.resumeWorkflow(executionId, input);
+      res.status(200).json(result);
+    }),
+  );
+
+  // Set up SSE if enabled
+  if (config.enableSSE) {
+    // setupSSE(app, config.ssePath || '/events');
   }
 
-  public async initialize() {
-    await this.storage.connect();
-
-    // Load default prompts if storage is empty
-    const existingPrompts = await this.listPrompts({});
-    if (existingPrompts.length === 0) {
-      await Promise.all(
-        Object.values(Prompts.defaultPrompts).map(prompt =>
-          this.createPrompt(prompt as CreatePromptArgs),
-        ),
-      );
+  // Add this after all other routes, before the error handler
+  app.use('/api-docs', swaggerUi.serve, swaggerUi.setup(swaggerSpec));
+
+  // Global 404 handler middleware
+  app.use((req: express.Request, res: express.Response) => {
+    res.status(404).json({
+      success: false,
+      error: {
+        code: HttpErrorCode.NOT_FOUND,
+        message: 'Resource not found',
+      },
+    });
+  });
+
+  // Global error handler middleware
+  app.use((err: any, req: express.Request, res: express.Response, next: express.NextFunction) => {
+    if (err instanceof AppError) {
+      const response: { code: string; message: string; details?: any } = {
+        code: err.code,
+        message: err.message,
+      };
+      if ((err as any).details) {
+        response.details = (err as any).details;
+      }
+      return res.status(err.statusCode).json({
+        success: false,
+        error: response,
+      });
     }
-  }
-
-  /**
-   * Create a new prompt (version 1 or specified version). Throws if (id, version) exists.
-   * @param args
-   */
-  public async createPrompt(args: CreatePromptArgs): Promise<Prompt> {
-    const parseResult = promptSchemas.create.safeParse(args);
-    if (!parseResult.success) {
-      throw new ValidationError('Invalid prompt data', parseResult.error.issues);
+
+    if (err instanceof z.ZodError) {
+      return res.status(400).json({
+        success: false,
+        error: {
+          code: HttpErrorCode.VALIDATION_ERROR,
+          message: 'Invalid input data.',
+          details: err.issues,
+        },
+      });
     }
 
-    const { name } = parseResult.data;
-
-    const id = name.toLowerCase().replace(/\s+/g, '-');
-    const version = 1;
-    // Check for duplicate prompt ID/version
-    const existing = await this.storage.getPrompt(id, version);
-    if (existing) {
-      throw new DuplicateError(`Prompt with id '${id}' and version '${version}' already exists.`);
+    // Log unexpected errors for debugging
+    // In production, use a structured logger like Pino or Winston
+    console.error('UNHANDLED_ERROR:', err);
+
+    res.status(500).json({
+      success: false,
+      error: {
+        code: HttpErrorCode.INTERNAL_SERVER_ERROR,
+        message: 'An unexpected internal server error occurred.',
+      },
+    });
+  });
+
+  // Start the server
+  return await new Promise<http.Server>((resolve, reject) => {
+    try {
+      const httpServer = app.listen(config.port, config.host, () => {
+        console.log(`HTTP server listening at http://${config.host}:${config.port}`);
+        resolve(httpServer);
+      });
+      httpServer.on('error', error => {
+        reject(error);
+      });
+    } catch (error) {
+      reject(error);
     }
-    const prompt: Prompt = {
-      ...(parseResult.data as any),
-      id,
-      createdAt: new Date().toISOString(),
-      updatedAt: new Date().toISOString(),
-      version,
-    };
-
-    // Template variable validation
-    if (prompt.isTemplate && prompt.variables && prompt.content) {
-      // Extract variables from template content
-      const variablePattern = /{{\s*([\w.]+)\s*}}/g;
-      const foundVars = new Set<string>();
-      let match;
-      while ((match = variablePattern.exec(prompt.content)) !== null) {
-        foundVars.add(match[1]);
-      }
-      const declaredVars = Array.isArray(prompt.variables)
-        ? prompt.variables.map(v =>
-            typeof v === 'string'
-              ? v
-              : typeof v === 'object' && v !== null && 'name' in v
-                ? (v as { name: string }).name
-                : '',
-          )
-        : [];
-      const missingInDeclared = Array.from(foundVars).filter(v => !declaredVars.includes(v));
-      const extraInDeclared = declaredVars.filter(v => !foundVars.has(v));
-      if (missingInDeclared.length > 0 || extraInDeclared.length > 0) {
-        throw new ValidationError(
-          `Template variable mismatch: missing in declared: [${missingInDeclared.join(', ')}], extra in declared: [${extraInDeclared.join(', ')}]`,
-          [
-            ...(missingInDeclared.length > 0
-              ? [
-                  {
-                    code: 'custom' as const,
-                    message: `Missing variables: ${missingInDeclared.join(', ')}`,
-                    path: ['variables'] as (string | number)[],
-                  },
-                ]
-              : []),
-            ...(extraInDeclared.length > 0
-              ? [
-                  {
-                    code: 'custom' as const,
-                    message: `Extra variables: ${extraInDeclared.join(', ')}`,
-                    path: ['variables'] as (string | number)[],
-                  },
-                ]
-              : []),
-          ].flat(),
-        );
-      }
-    }
-
-    const result = await this.storage.savePrompt(prompt);
-    await this.invalidatePromptCache(result.id);
-    return result;
-  }
-
-  /**
-   * Get a prompt by ID and version (latest if not specified).
-   * @param id
-   * @param version
-   */
-  public async getPrompt(id: string, version?: number): Promise<Prompt | null> {
-    return this.storage.getPrompt(id, version);
-  }
-
-  /**
-   * Update a specific version of a prompt. Throws if not found.
-   * @param id
-   * @param version
-   * @param args
-   */
-  public async updatePrompt(
-    id: string,
-    version: number,
-    args: Partial<UpdatePromptArgs>,
-  ): Promise<Prompt> {
-    const existing = await this.storage.getPrompt(id, version);
-    if (!existing) {
-      throw new NotFoundError(`Prompt not found: ${id} v${version}`);
-    }
-    const updated: Prompt = {
-      ...(existing as any),
-      ...args,
-      id,
-      // Preserve version
-      updatedAt: new Date().toISOString(),
-      // Preserve original ID
-      version,
-    };
-    const result = await this.storage.updatePrompt(id, version, updated);
-    await this.invalidatePromptCache(id);
-    return result;
-  }
-
-  /**
-   * Delete a specific version of a prompt, or all versions if version is omitted.
-   * Returns true if a deletion occurred, false otherwise.
-   */
-  public async deletePrompt(id: string, version?: number): Promise<boolean> {
-    const deleted = await this.storage.deletePrompt(id, version);
-    if (deleted) {
-      await this.invalidatePromptCache(id);
-    }
-    return deleted;
-  }
-
-  /**
-   * List prompts (latest version only by default, or all versions if specified).
-   * @param args
-   * @param allVersions
-   */
-  public async listPrompts(args: ListPromptsArgs, allVersions = false): Promise<Prompt[]> {
-    return this.storage.listPrompts(args, allVersions);
-  }
-
-  /**
-   * List all versions for a prompt ID.
-   * @param id
-   */
-  public async listPromptVersions(id: string): Promise<number[]> {
-    return this.storage.listPromptVersions(id);
-  }
-
-  /**
-   * Apply a template prompt by ID and version (latest if not specified).
-   * @param id
-   * @param variables
-   * @param version
-   */
-  public async applyTemplate(
-    id: string,
-    variables: Record<string, any>,
-    version?: number,
-  ): Promise<ApplyTemplateResult> {
-    const prompt = await this.getPrompt(id, version);
-    if (!prompt) {
-      throw new NotFoundError(`Template prompt not found: ${id} v${version ?? 'latest'}`);
-    }
-    if (!prompt.isTemplate) {
-      throw new AppError(`Prompt is not a template: ${id}`, 400);
-    }
-
-    const content = this.processTemplate(prompt.content, variables);
-
-    // Check for any remaining template variables
-    const remaining = content.match(/{{[^}]+}}/g);
-    const missingVariables = remaining
-      ? remaining.map(v => v.replace(/{{|}}/g, '').trim())
-      : undefined;
-
-    return {
-      appliedVariables: variables,
-      content,
-      missingVariables,
-      originalPrompt: prompt,
-    };
-  }
-
-  /**
-   * Format a prompt according to the MCP prompts/get protocol
-   * @param prompt The prompt to format
-   * @param variables Optional variables to apply for templates
-   * @returns Formatted prompt for MCP protocol
-   */
-  public formatMcpPrompt(
-    prompt: Prompt,
-    variables?: Record<string, string>,
-  ): {
-    description: string;
-    messages: Array<{
-      role: string;
-      content: {
-        type: string;
-        text: string;
-      };
-    }>;
-  } {
-    // Apply template variables if provided and this is a template
-    let content = prompt.content;
-    if (prompt.isTemplate && variables) {
-      content = this.processTemplate(content, variables);
-    }
-
-    return {
-      description: prompt.description || '',
-      messages: [
-        {
-          content: {
-            text: content,
-            type: 'text',
-          },
-          role: 'system',
-        },
-      ],
-    };
-  }
-
-  /**
-   * Format a list of prompts according to the MCP prompts/list protocol
-   * @param prompts Array of prompts to format
-   * @returns Formatted prompts list for MCP protocol
-   */
-  public formatMcpPromptsList(prompts: Prompt[]): {
-    prompts: Array<{
-      name: string;
-      description: string;
-      arguments?: Array<{
-        name: string;
-        description?: string;
-        required?: boolean;
-      }>;
-    }>;
-  } {
-    return {
-      prompts: prompts.map(prompt => {
-        // For template prompts, extract variables information
-        const args =
-          prompt.isTemplate && prompt.variables?.length
-            ? prompt.variables.map((variable: any) => {
-                // Handle both string variables and complex variable objects
-                if (typeof variable === 'string') {
-                  return { name: variable };
-                } else {
-                  return {
-                    description: variable.description,
-                    name: variable.name,
-                    required: variable.required,
-                  };
-                }
-              })
-            : undefined;
-
-        return {
-          description: prompt.description || '',
-          name: prompt.id,
-          ...(args && { arguments: args }),
-        };
-      }),
-    };
-  }
-
-  private processTemplate(template: string, variables: Record<string, any>): string {
-    const compiled = Handlebars.compile(template);
-    return compiled(variables);
-  }
-
-  // Alias for interface compatibility
-  public async addPrompt(data: Partial<Prompt>): Promise<Prompt> {
-    return this.createPrompt(data as any);
-  }
-
-  public getStorage(): StorageAdapter {
-    return this.storage;
-  }
-
-  /**
-   * Bulk create prompts. Returns an array of results (success or error per prompt).
-   * @param argsArray
-   */
-  public async createPromptsBulk(
-    argsArray: CreatePromptArgs[],
-  ): Promise<Array<{ success: boolean; id?: string; error?: string }>> {
-    const results: Array<{ success: boolean; id?: string; error?: string }> = [];
-    for (const args of argsArray) {
-      try {
-        const prompt = await this.createPrompt(args);
-        results.push({ id: prompt.id, success: true });
-      } catch (err: any) {
-        results.push({ error: err?.message || 'Unknown error', success: false });
-      }
-    }
-    return results;
-  }
-
-  /**
-   * Bulk delete prompts. Returns an array of results (success or error per id).
-   * @param ids
-   */
-  public async deletePromptsBulk(
-    ids: string[],
-  ): Promise<Array<{ success: boolean; id: string; error?: string }>> {
-    const results: Array<{ success: boolean; id: string; error?: string }> = [];
-    for (const id of ids) {
-      try {
-        const deleted = await this.deletePrompt(id);
-        if (deleted) {
-          results.push({ success: true, id });
-        } else {
-          results.push({ success: false, id, error: 'Prompt not found' });
-        }
-      } catch (err: any) {
-        results.push({ error: err?.message || 'Unknown error', id, success: false });
-      }
-    }
-    return results;
-  }
-
-  /**
-   * Invalidate prompt and prompt list caches after mutation.
-   * @param id
-   */
-  private async invalidatePromptCache(id?: string) {
-    const redis = getRedisClient();
-    if (!redis) return;
-    if (id) await redis.del(`prompt:${id}`);
-    // Invalidate all promptlist caches (wildcard)
-    const keys = await redis.keys('promptlist:*');
-    if (keys.length) await redis.del(...keys);
-  }
+  });
 }